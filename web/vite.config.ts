import { defineConfig } from 'vite'
import react from '@vitejs/plugin-react'
import { reactGrab } from 'react-grab/plugins/vite'
import path from 'path'

// https://vite.dev/config/
export default defineConfig({
  plugins: [react(), reactGrab()],
  resolve: {
    alias: {
      '@': path.resolve(__dirname, './src'),
    },
  },
  server: {
    port: 5173,
    host: true,
<<<<<<< HEAD
    // Security: Restrict file system access to prevent unauthorized file reads
    fs: {
      // Deny access to sensitive files and directories
      deny: [
        // Environment files
        '.env',
        '.env.local',
        '.env.*.local',
        // Private keys and certificates
        '**/*.key',
        '**/*.pem',
        '**/*.p12',
        '**/*.pfx',
        // System files (Unix)
        '/etc/passwd',
        '/etc/shadow',
        '/etc/hosts',
        // System files (Windows)
        'C:\\Windows\\System32',
        // Git files
        '.git',
        '.gitignore',
        // Node modules (shouldn't be accessed directly)
        'node_modules',
        // Build artifacts
        'dist',
        '.next',
        // Config files with secrets
        '**/config/secrets.*',
        '**/secrets.*',
      ],
      // Only allow serving files from project root and node_modules
      strict: true,
=======
    headers: {
      'Cross-Origin-Opener-Policy': 'same-origin-allow-popups',
      'Cross-Origin-Embedder-Policy': 'unsafe-none',
    },
    proxy: {
      '/api': {
        target: 'http://localhost:8000',
        changeOrigin: true,
      },
>>>>>>> cda4a43a
    },
  },
  build: {
    outDir: 'dist',
  },
})<|MERGE_RESOLUTION|>--- conflicted
+++ resolved
@@ -14,7 +14,6 @@
   server: {
     port: 5173,
     host: true,
-<<<<<<< HEAD
     // Security: Restrict file system access to prevent unauthorized file reads
     fs: {
       // Deny access to sensitive files and directories
@@ -48,17 +47,6 @@
       ],
       // Only allow serving files from project root and node_modules
       strict: true,
-=======
-    headers: {
-      'Cross-Origin-Opener-Policy': 'same-origin-allow-popups',
-      'Cross-Origin-Embedder-Policy': 'unsafe-none',
-    },
-    proxy: {
-      '/api': {
-        target: 'http://localhost:8000',
-        changeOrigin: true,
-      },
->>>>>>> cda4a43a
     },
   },
   build: {
