<p align="center">
  <img src="https://github.com/user-attachments/assets/0833a286-ba32-42a2-a5ca-4ae8bda63168" alt="PulsePlan" width="355"/>
</p>

# PulsePlan – AI-Powered Planner

PulsePlan is a mobile-first academic planning assistant that integrates with Canvas, Google Calendar, Apple Calendar, and Outlook to create adaptive schedules using AI. Designed for students, it streamlines planning with intelligent time-blocking, real-time task updates, and personalized assistance.

> 📱 Let your schedule find its rhythm.

---

## ✨ Features

- **Canvas Sync** – Automatically sync assignments, exams, and grades
- **AI Agent Assistant** – Conversational AI powered by GPT-4o and n8n automation
- **Natural Language Scheduling** – Create and manage tasks through chat interface
- **Real-Time Adjustments** – Reacts to task status changes and calendar updates
- **Calendar Integration** – Connects with Google, Outlook, and Apple with bidirectional sync
- **Smart Task Management** – Tap to complete, skip, or reschedule with AI recommendations
- **Connected Account Automation** – Seamless integration with email, calendar, and academic platforms
- **Authentication** – Google sign-in via Supabase Auth
- **Freemium Model** – Free weekly plans; premium unlocks advanced scheduling and automation

---

## 🤖 AI Agent: Design & Strategy

### 🧠 Purpose

- Enable intelligent conversational task management and scheduling
- Process natural language queries for complex workflow automation
- Integrate with connected accounts (Google, Microsoft, Canvas) for contextual assistance
- Provide personalized AI-powered productivity insights

### 🏗️ Architecture

- **Framework**: n8n-powered agent hosted on Fly.dev (`https://pulseplan-agent.fly.dev/`)
- **Backend Integration**: Express.js server with dedicated agent service layer
- **Authentication**: JWT-based with Supabase Auth integration
- **Inputs**:

  - Natural language queries and conversational prompts
  - User context (current page, preferences, recent tasks)
  - Connected account data (calendars, emails, assignments)
  - Real-time task status and completion history

- **Outputs**:

  - Conversational responses with actionable insights
  - Automated task creation and scheduling
  - Calendar event management and conflict resolution
  - Intelligent deadline analysis and priority recommendations

### ⚙️ Integration with GPT-4o

- GPT-4o handles:

  - Natural language understanding and generation
  - Contextual conversation management
  - Complex reasoning for multi-step workflows

- n8n Agent handles:

  - Workflow automation and orchestration
  - Connected service integrations
  - Real-time data processing and sync
  - Background task scheduling and optimization

### 🌟 Capabilities

- **Conversational Interface**: Chat-based task management with context awareness
- **Smart Scheduling**: Intelligent time-blocking with calendar integration
- **Batch Processing**: Handle multiple tasks with optimized scheduling
- **Connected Services**: Direct integration with Google, Microsoft, and Canvas APIs
- **Quick Actions**: Pre-built workflows for common productivity tasks

---

## 🗺️ Project Structure

```
flyonthewalldev-pulseplan/
├── README.md
├── app.json
├── babel.config.js
├── index.ts
├── metro.config.js
├── package.json
├── polyfills.js
├── tsconfig.json
├── assets/
├── server/
│   ├── package.json
│   └── src/
│       ├── config/
│       ├── controllers/
│       ├── middleware/
│       ├── routes/
│       ├── services/
│       ├── types/
│       └── utils/
└── src/
    ├── app/
    ├── assets/
    ├── components/
    ├── config/
    ├── constants/
    ├── contexts/
    ├── hooks/
    ├── lib/
    ├── services/
    ├── types/
    └── utils/
```

---

## 🔠 Tech Stack

| Layer         | Technology                        |
| ------------- | --------------------------------- |
| Frontend      | React Native (Expo)               |
| Backend       | FastAPI or Node.js API            |
| Auth          | Supabase Auth                     |
| Database      | Supabase (PostgreSQL)             |
| AI Assistant  | OpenAI GPT-4o                     |
| ML Model      | PyTorch vector-memory model       |
| Payments      | Apple                             |
| Calendar APIs | Google, Microsoft Graph, EventKit |

---

## 🚀 Setup Instructions

### 1. Clone the Repository

```bash
git clone https://github.com/flyonthewall-dev/pulseplan.git
cd PulsePlan
```

### 2. Configure Environment Variables

Create `.env` files in `/web/`, `/server/`, and :

```
SUPABASE_URL=
SUPABASE_ANON_KEY=
OPENAI_API_KEY=
GOOGLE_CLIENT_ID=
GOOGLE_CLIENT_SECRET=
STRIPE_SECRET_KEY=
STRIPE_WEBHOOK_SECRET=
STRIPE_PREMIUM_PRICE_ID=
```

### 3. Supabase Setup

```bash
npm install -g supabase
supabase start
supabase db push
psql -h localhost -U postgres -d pulseplan < supabase/seed.sql
```

### 4. Frontend (React Native Expo)

```bash
cd src
npm install
npx expo start
```

### 5. Backend (FastAPI or Node.js)

```bash
cd server
npm install
npm run dev
```

---

## 🔐 Authentication

- Apple Sign-in via Supabase
- JWTs for session management
- Auto-refresh and secure token storage
<<<<<<< HEAD

---

## 💳 Stripe Payments via Website

- Freemium model: basic free, premium unlocks long-term scheduling
- Webhook events: `checkout.session.completed`, `customer.subscription.deleted`
- `requirePremium.ts` middleware restricts premium-only routes
=======
>>>>>>> 113ddead

---

## 🧠 AI + Scheduling

- **Agent-Powered Scheduling**: `POST /agent/query` and `POST /agent/chat` endpoints for natural language task management
- **Connected Account Integration**: Leverages real-time data from Google Calendar, Microsoft Outlook, and Canvas
- **Intelligent Automation**: n8n workflows handle complex scheduling logic and calendar synchronization
- **Context-Aware Responses**: Uses task metadata, calendar availability, and user behavior patterns for personalized scheduling

---

## 🗓 Calendar Integration

- Syncs with Google, Outlook, and Apple
- Handles bidirectional sync and event conflict resolution
- Background tasks manage token refresh and error handling
- Focused on user-friendly connection setup and real-time performance

---

PulsePlan is built by **Fly on the Wall** — AI-powered products with personality. Visit us at [flyonthewalldev.com](https://flyonthewalldev.com) and [pulseplan.app](https://pulseplan.app).<|MERGE_RESOLUTION|>--- conflicted
+++ resolved
@@ -187,17 +187,6 @@
 - Apple Sign-in via Supabase
 - JWTs for session management
 - Auto-refresh and secure token storage
-<<<<<<< HEAD
-
----
-
-## 💳 Stripe Payments via Website
-
-- Freemium model: basic free, premium unlocks long-term scheduling
-- Webhook events: `checkout.session.completed`, `customer.subscription.deleted`
-- `requirePremium.ts` middleware restricts premium-only routes
-=======
->>>>>>> 113ddead
 
 ---
 
